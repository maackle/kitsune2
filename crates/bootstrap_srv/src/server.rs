--- conflicted
+++ resolved
@@ -190,11 +190,8 @@
         handler.handle(req)?;
     }
 
-<<<<<<< HEAD
     BootstrapEvent::StopWorker.record()?;
 
-=======
->>>>>>> 8cf34eac
     Ok(())
 }
 
