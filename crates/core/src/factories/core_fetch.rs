--- conflicted
+++ resolved
@@ -12,13 +12,8 @@
 //!
 //! ### State object CoreFetch
 //!
-<<<<<<< HEAD
-//! - Exposes public method [CoreFetch::add_ops] that takes a list of op ids and an agent id.
+//! - Exposes public method CoreFetch::add_ops that takes a list of op ids and an agent id.
 //! - Stores pairs of ([OpId], [AgentId]) in a set.
-=======
-//! - Exposes public method CoreFetch::add_ops that takes a list of op ids and an agent id.
-//! - Stores pairs of ([OpId][AgentId]) in a set.
->>>>>>> 8cf34eac
 //! - A hash set is used to look up elements by key efficiently. Ops may be added redundantly
 //!   to the set with different sources to fetch from, so the set is keyed by op and agent id together.
 //!
