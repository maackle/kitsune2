--- conflicted
+++ resolved
@@ -59,11 +59,7 @@
     ) -> BoxFut<'static, K2Result<DynOpStore>> {
         Box::pin(async move {
             let out: DynOpStore =
-<<<<<<< HEAD
-                Arc::new(Kitsune2MemoryOpStore::<MemOp>::new(space));
-=======
-                Arc::new(Kitsune2MemoryOpStore::new(space_id));
->>>>>>> 55103766
+                Arc::new(Kitsune2MemoryOpStore::<MemOp>::new(space_id));
             Ok(out)
         })
     }
@@ -231,15 +227,9 @@
 ///
 /// Intended for testing only, because it provides no persistence of op data.
 #[derive(Debug)]
-<<<<<<< HEAD
 struct Kitsune2MemoryOpStore<MemOp> {
-    _space: SpaceId,
+    _space_id: SpaceId,
     inner: RwLock<Kitsune2MemoryOpStoreInner<MemOp>>,
-=======
-struct Kitsune2MemoryOpStore {
-    _space_id: SpaceId,
-    inner: RwLock<Kitsune2MemoryOpStoreInner>,
->>>>>>> 55103766
 }
 
 impl<MemOp: MemoryOp> Kitsune2MemoryOpStore<MemOp> {
